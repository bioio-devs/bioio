--- conflicted
+++ resolved
@@ -29,18 +29,15 @@
 dynamic = ["version"]
 dependencies = [
   "bioio-base>=0.1.1",
-<<<<<<< HEAD
   "dask[array]>=2021.4.1",
   "fsspec>=2022.8.0",
   "imageio[ffmpeg]>=2.11.0,<2.28.0",
   "numpy>=1.16.0,<2.0.0",
   "ome-types[lxml]>=0.4.0",
   "ome-zarr>=0.6.1",
+  "semver>=3.0.1",
   "tifffile>=2021.8.30",
   "zarr>=2.6.0,<3.0.0",
-=======
-  "semver>=3.0.1",
->>>>>>> def6104d
 ]
 
 [project.urls]
